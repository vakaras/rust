use std::borrow::Cow;
use std::ops::Range;

use crate::utils::{snippet_with_applicability, span_lint, span_lint_and_sugg, span_lint_and_then};
use if_chain::if_chain;
<<<<<<< HEAD
use rustc_ast::ast::{
    Expr, ExprKind, ImplKind, Item, ItemKind, LitKind, MacCall, StrLit, StrStyle,
};
=======
use rustc_ast::ast::{Expr, ExprKind, Item, ItemKind, LitKind, MacCall, StrLit, StrStyle};
>>>>>>> 11edf929
use rustc_ast::token;
use rustc_ast::tokenstream::TokenStream;
use rustc_errors::Applicability;
use rustc_lexer::unescape::{self, EscapeError};
use rustc_lint::{EarlyContext, EarlyLintPass};
use rustc_parse::parser;
use rustc_session::{declare_tool_lint, impl_lint_pass};
use rustc_span::symbol::kw;
use rustc_span::{sym, BytePos, Span};

declare_clippy_lint! {
    /// **What it does:** This lint warns when you use `println!("")` to
    /// print a newline.
    ///
    /// **Why is this bad?** You should use `println!()`, which is simpler.
    ///
    /// **Known problems:** None.
    ///
    /// **Example:**
    /// ```rust
    /// // Bad
    /// println!("");
    ///
    /// // Good
    /// println!();
    /// ```
    pub PRINTLN_EMPTY_STRING,
    style,
    "using `println!(\"\")` with an empty string"
}

declare_clippy_lint! {
    /// **What it does:** This lint warns when you use `print!()` with a format
    /// string that ends in a newline.
    ///
    /// **Why is this bad?** You should use `println!()` instead, which appends the
    /// newline.
    ///
    /// **Known problems:** None.
    ///
    /// **Example:**
    /// ```rust
    /// # let name = "World";
    /// print!("Hello {}!\n", name);
    /// ```
    /// use println!() instead
    /// ```rust
    /// # let name = "World";
    /// println!("Hello {}!", name);
    /// ```
    pub PRINT_WITH_NEWLINE,
    style,
    "using `print!()` with a format string that ends in a single newline"
}

declare_clippy_lint! {
    /// **What it does:** Checks for printing on *stdout*. The purpose of this lint
    /// is to catch debugging remnants.
    ///
    /// **Why is this bad?** People often print on *stdout* while debugging an
    /// application and might forget to remove those prints afterward.
    ///
    /// **Known problems:** Only catches `print!` and `println!` calls.
    ///
    /// **Example:**
    /// ```rust
    /// println!("Hello world!");
    /// ```
    pub PRINT_STDOUT,
    restriction,
    "printing on stdout"
}

declare_clippy_lint! {
    /// **What it does:** Checks for printing on *stderr*. The purpose of this lint
    /// is to catch debugging remnants.
    ///
    /// **Why is this bad?** People often print on *stderr* while debugging an
    /// application and might forget to remove those prints afterward.
    ///
    /// **Known problems:** Only catches `eprint!` and `eprintln!` calls.
    ///
    /// **Example:**
    /// ```rust
    /// eprintln!("Hello world!");
    /// ```
    pub PRINT_STDERR,
    restriction,
    "printing on stderr"
}

declare_clippy_lint! {
    /// **What it does:** Checks for use of `Debug` formatting. The purpose of this
    /// lint is to catch debugging remnants.
    ///
    /// **Why is this bad?** The purpose of the `Debug` trait is to facilitate
    /// debugging Rust code. It should not be used in user-facing output.
    ///
    /// **Example:**
    /// ```rust
    /// # let foo = "bar";
    /// println!("{:?}", foo);
    /// ```
    pub USE_DEBUG,
    restriction,
    "use of `Debug`-based formatting"
}

declare_clippy_lint! {
    /// **What it does:** This lint warns about the use of literals as `print!`/`println!` args.
    ///
    /// **Why is this bad?** Using literals as `println!` args is inefficient
    /// (c.f., https://github.com/matthiaskrgr/rust-str-bench) and unnecessary
    /// (i.e., just put the literal in the format string)
    ///
    /// **Known problems:** Will also warn with macro calls as arguments that expand to literals
    /// -- e.g., `println!("{}", env!("FOO"))`.
    ///
    /// **Example:**
    /// ```rust
    /// println!("{}", "foo");
    /// ```
    /// use the literal without formatting:
    /// ```rust
    /// println!("foo");
    /// ```
    pub PRINT_LITERAL,
    style,
    "printing a literal with a format string"
}

declare_clippy_lint! {
    /// **What it does:** This lint warns when you use `writeln!(buf, "")` to
    /// print a newline.
    ///
    /// **Why is this bad?** You should use `writeln!(buf)`, which is simpler.
    ///
    /// **Known problems:** None.
    ///
    /// **Example:**
    /// ```rust
    /// # use std::fmt::Write;
    /// # let mut buf = String::new();
    ///
    /// // Bad
    /// writeln!(buf, "");
    ///
    /// // Good
    /// writeln!(buf);
    /// ```
    pub WRITELN_EMPTY_STRING,
    style,
    "using `writeln!(buf, \"\")` with an empty string"
}

declare_clippy_lint! {
    /// **What it does:** This lint warns when you use `write!()` with a format
    /// string that
    /// ends in a newline.
    ///
    /// **Why is this bad?** You should use `writeln!()` instead, which appends the
    /// newline.
    ///
    /// **Known problems:** None.
    ///
    /// **Example:**
    /// ```rust
    /// # use std::fmt::Write;
    /// # let mut buf = String::new();
    /// # let name = "World";
    ///
    /// // Bad
    /// write!(buf, "Hello {}!\n", name);
    ///
    /// // Good
    /// writeln!(buf, "Hello {}!", name);
    /// ```
    pub WRITE_WITH_NEWLINE,
    style,
    "using `write!()` with a format string that ends in a single newline"
}

declare_clippy_lint! {
    /// **What it does:** This lint warns about the use of literals as `write!`/`writeln!` args.
    ///
    /// **Why is this bad?** Using literals as `writeln!` args is inefficient
    /// (c.f., https://github.com/matthiaskrgr/rust-str-bench) and unnecessary
    /// (i.e., just put the literal in the format string)
    ///
    /// **Known problems:** Will also warn with macro calls as arguments that expand to literals
    /// -- e.g., `writeln!(buf, "{}", env!("FOO"))`.
    ///
    /// **Example:**
    /// ```rust
    /// # use std::fmt::Write;
    /// # let mut buf = String::new();
    ///
    /// // Bad
    /// writeln!(buf, "{}", "foo");
    ///
    /// // Good
    /// writeln!(buf, "foo");
    /// ```
    pub WRITE_LITERAL,
    style,
    "writing a literal with a format string"
}

#[derive(Default)]
pub struct Write {
    in_debug_impl: bool,
}

impl_lint_pass!(Write => [
    PRINT_WITH_NEWLINE,
    PRINTLN_EMPTY_STRING,
    PRINT_STDOUT,
    PRINT_STDERR,
    USE_DEBUG,
    PRINT_LITERAL,
    WRITE_WITH_NEWLINE,
    WRITELN_EMPTY_STRING,
    WRITE_LITERAL
]);

impl EarlyLintPass for Write {
    fn check_item(&mut self, _: &EarlyContext<'_>, item: &Item) {
        if let ItemKind::Impl(box ImplKind { of_trait: Some(trait_ref), .. }) = &item.kind {
            let trait_name = trait_ref
                .path
                .segments
                .iter()
                .last()
                .expect("path has at least one segment")
                .ident
                .name;
            if trait_name == sym::Debug {
                self.in_debug_impl = true;
            }
        }
    }

    fn check_item_post(&mut self, _: &EarlyContext<'_>, _: &Item) {
        self.in_debug_impl = false;
    }

    fn check_mac(&mut self, cx: &EarlyContext<'_>, mac: &MacCall) {
        fn is_build_script(cx: &EarlyContext<'_>) -> bool {
            // Cargo sets the crate name for build scripts to `build_script_build`
            cx.sess
                .opts
                .crate_name
                .as_ref()
                .map_or(false, |crate_name| crate_name == "build_script_build")
        }

        if mac.path == sym!(print) {
            if !is_build_script(cx) {
                span_lint(cx, PRINT_STDOUT, mac.span(), "use of `print!`");
            }
            self.lint_print_with_newline(cx, mac);
        } else if mac.path == sym!(println) {
            if !is_build_script(cx) {
                span_lint(cx, PRINT_STDOUT, mac.span(), "use of `println!`");
            }
            self.lint_println_empty_string(cx, mac);
        } else if mac.path == sym!(eprint) {
            span_lint(cx, PRINT_STDERR, mac.span(), "use of `eprint!`");
            self.lint_print_with_newline(cx, mac);
        } else if mac.path == sym!(eprintln) {
            span_lint(cx, PRINT_STDERR, mac.span(), "use of `eprintln!`");
            self.lint_println_empty_string(cx, mac);
        } else if mac.path == sym!(write) {
            if let (Some(fmt_str), _) = self.check_tts(cx, mac.args.inner_tokens(), true) {
                if check_newlines(&fmt_str) {
                    span_lint_and_then(
                        cx,
                        WRITE_WITH_NEWLINE,
                        mac.span(),
                        "using `write!()` with a format string that ends in a single newline",
                        |err| {
                            err.multipart_suggestion(
                                "use `writeln!()` instead",
                                vec![
                                    (mac.path.span, String::from("writeln")),
                                    (newline_span(&fmt_str), String::new()),
                                ],
                                Applicability::MachineApplicable,
                            );
                        },
                    )
                }
            }
        } else if mac.path == sym!(writeln) {
            if let (Some(fmt_str), expr) = self.check_tts(cx, mac.args.inner_tokens(), true) {
                if fmt_str.symbol == kw::Empty {
                    let mut applicability = Applicability::MachineApplicable;
                    // FIXME: remove this `#[allow(...)]` once the issue #5822 gets fixed
                    #[allow(clippy::option_if_let_else)]
                    let suggestion = if let Some(e) = expr {
                        snippet_with_applicability(cx, e.span, "v", &mut applicability)
                    } else {
                        applicability = Applicability::HasPlaceholders;
                        Cow::Borrowed("v")
                    };

                    span_lint_and_sugg(
                        cx,
                        WRITELN_EMPTY_STRING,
                        mac.span(),
                        format!("using `writeln!({}, \"\")`", suggestion).as_str(),
                        "replace it with",
                        format!("writeln!({})", suggestion),
                        applicability,
                    );
                }
            }
        }
    }
}

/// Given a format string that ends in a newline and its span, calculates the span of the
/// newline, or the format string itself if the format string consists solely of a newline.
fn newline_span(fmtstr: &StrLit) -> Span {
    let sp = fmtstr.span;
    let contents = &fmtstr.symbol.as_str();

    if *contents == r"\n" {
        return sp;
    }

    let newline_sp_hi = sp.hi()
        - match fmtstr.style {
            StrStyle::Cooked => BytePos(1),
            StrStyle::Raw(hashes) => BytePos((1 + hashes).into()),
        };

    let newline_sp_len = if contents.ends_with('\n') {
        BytePos(1)
    } else if contents.ends_with(r"\n") {
        BytePos(2)
    } else {
        panic!("expected format string to contain a newline");
    };

    sp.with_lo(newline_sp_hi - newline_sp_len).with_hi(newline_sp_hi)
}

impl Write {
    /// Checks the arguments of `print[ln]!` and `write[ln]!` calls. It will return a tuple of two
    /// `Option`s. The first `Option` of the tuple is the macro's format string. It includes
    /// the contents of the string, whether it's a raw string, and the span of the literal in the
    /// source. The second `Option` in the tuple is, in the `write[ln]!` case, the expression the
    /// `format_str` should be written to.
    ///
    /// Example:
    ///
    /// Calling this function on
    /// ```rust
    /// # use std::fmt::Write;
    /// # let mut buf = String::new();
    /// # let something = "something";
    /// writeln!(buf, "string to write: {}", something);
    /// ```
    /// will return
    /// ```rust,ignore
    /// (Some("string to write: {}"), Some(buf))
    /// ```
    #[allow(clippy::too_many_lines)]
    fn check_tts<'a>(
        &self,
        cx: &EarlyContext<'a>,
        tts: TokenStream,
        is_write: bool,
    ) -> (Option<StrLit>, Option<Expr>) {
        use rustc_parse_format::{
            AlignUnknown, ArgumentImplicitlyIs, ArgumentIs, ArgumentNamed, CountImplied,
            FormatSpec, ParseMode, Parser, Piece,
        };

        let mut parser = parser::Parser::new(&cx.sess.parse_sess, tts, false, None);
        let mut expr: Option<Expr> = None;
        if is_write {
            expr = match parser.parse_expr().map_err(|mut err| err.cancel()) {
                Ok(p) => Some(p.into_inner()),
                Err(_) => return (None, None),
            };
            // might be `writeln!(foo)`
            if parser.expect(&token::Comma).map_err(|mut err| err.cancel()).is_err() {
                return (None, expr);
            }
        }

        let fmtstr = match parser.parse_str_lit() {
            Ok(fmtstr) => fmtstr,
            Err(_) => return (None, expr),
        };
        let tmp = fmtstr.symbol.as_str();
        let mut args = vec![];
        let mut fmt_parser = Parser::new(&tmp, None, None, false, ParseMode::Format);
        while let Some(piece) = fmt_parser.next() {
            if !fmt_parser.errors.is_empty() {
                return (None, expr);
            }
            if let Piece::NextArgument(arg) = piece {
                if !self.in_debug_impl && arg.format.ty == "?" {
                    // FIXME: modify rustc's fmt string parser to give us the current span
                    span_lint(
                        cx,
                        USE_DEBUG,
                        parser.prev_token.span,
                        "use of `Debug`-based formatting",
                    );
                }
                args.push(arg);
            }
        }
        let lint = if is_write { WRITE_LITERAL } else { PRINT_LITERAL };
        let mut idx = 0;
        loop {
            const SIMPLE: FormatSpec<'_> = FormatSpec {
                fill: None,
                align: AlignUnknown,
                flags: 0,
                precision: CountImplied,
                precision_span: None,
                width: CountImplied,
                width_span: None,
                ty: "",
                ty_span: None,
            };
            if !parser.eat(&token::Comma) {
                return (Some(fmtstr), expr);
            }
            let token_expr = if let Ok(expr) = parser.parse_expr().map_err(|mut err| err.cancel()) {
                expr
            } else {
                return (Some(fmtstr), None);
            };
            match &token_expr.kind {
<<<<<<< HEAD
                ExprKind::Lit(lit)
                    if !matches!(lit.kind, LitKind::Int(..) | LitKind::Float(..)) =>
                {
=======
                ExprKind::Lit(lit) if !matches!(lit.kind, LitKind::Int(..) | LitKind::Float(..)) => {
>>>>>>> 11edf929
                    let mut all_simple = true;
                    let mut seen = false;
                    for arg in &args {
                        match arg.position {
                            ArgumentImplicitlyIs(n) | ArgumentIs(n) => {
                                if n == idx {
                                    all_simple &= arg.format == SIMPLE;
                                    seen = true;
                                }
                            }
                            ArgumentNamed(_) => {}
                        }
                    }
                    if all_simple && seen {
                        span_lint(cx, lint, token_expr.span, "literal with an empty format string");
                    }
                    idx += 1;
                }
                ExprKind::Assign(lhs, rhs, _) => {
                    if_chain! {
                        if let ExprKind::Lit(ref lit) = rhs.kind;
                        if !matches!(lit.kind, LitKind::Int(..) | LitKind::Float(..));
                        if let ExprKind::Path(_, p) = &lhs.kind;
                        then {
                            let mut all_simple = true;
                            let mut seen = false;
                            for arg in &args {
                                match arg.position {
                                    ArgumentImplicitlyIs(_) | ArgumentIs(_) => {},
                                    ArgumentNamed(name) => {
                                        if *p == name {
                                            seen = true;
                                            all_simple &= arg.format == SIMPLE;
                                        }
                                    },
                                }
                            }
                            if all_simple && seen {
                                span_lint(cx, lint, rhs.span, "literal with an empty format string");
                            }
                        }
                    }
                }
                _ => idx += 1,
            }
        }
    }

    fn lint_println_empty_string(&self, cx: &EarlyContext<'_>, mac: &MacCall) {
        if let (Some(fmt_str), _) = self.check_tts(cx, mac.args.inner_tokens(), false) {
            if fmt_str.symbol == kw::Empty {
                let name = mac.path.segments[0].ident.name;
                span_lint_and_sugg(
                    cx,
                    PRINTLN_EMPTY_STRING,
                    mac.span(),
                    &format!("using `{}!(\"\")`", name),
                    "replace it with",
                    format!("{}!()", name),
                    Applicability::MachineApplicable,
                );
            }
        }
    }

    fn lint_print_with_newline(&self, cx: &EarlyContext<'_>, mac: &MacCall) {
        if let (Some(fmt_str), _) = self.check_tts(cx, mac.args.inner_tokens(), false) {
            if check_newlines(&fmt_str) {
                let name = mac.path.segments[0].ident.name;
                let suggested = format!("{}ln", name);
                span_lint_and_then(
                    cx,
                    PRINT_WITH_NEWLINE,
                    mac.span(),
                    &format!(
                        "using `{}!()` with a format string that ends in a single newline",
                        name
                    ),
                    |err| {
                        err.multipart_suggestion(
                            &format!("use `{}!` instead", suggested),
                            vec![
                                (mac.path.span, suggested),
                                (newline_span(&fmt_str), String::new()),
                            ],
                            Applicability::MachineApplicable,
                        );
                    },
                );
            }
        }
    }
}

/// Checks if the format string contains a single newline that terminates it.
///
/// Literal and escaped newlines are both checked (only literal for raw strings).
fn check_newlines(fmtstr: &StrLit) -> bool {
    let mut has_internal_newline = false;
    let mut last_was_cr = false;
    let mut should_lint = false;

    let contents = &fmtstr.symbol.as_str();

    let mut cb = |r: Range<usize>, c: Result<char, EscapeError>| {
        let c = c.unwrap();

        if r.end == contents.len() && c == '\n' && !last_was_cr && !has_internal_newline {
            should_lint = true;
        } else {
            last_was_cr = c == '\r';
            if c == '\n' {
                has_internal_newline = true;
            }
        }
    };

    match fmtstr.style {
        StrStyle::Cooked => unescape::unescape_literal(contents, unescape::Mode::Str, &mut cb),
        StrStyle::Raw(_) => unescape::unescape_literal(contents, unescape::Mode::RawStr, &mut cb),
    }

    should_lint
}<|MERGE_RESOLUTION|>--- conflicted
+++ resolved
@@ -3,13 +3,7 @@
 
 use crate::utils::{snippet_with_applicability, span_lint, span_lint_and_sugg, span_lint_and_then};
 use if_chain::if_chain;
-<<<<<<< HEAD
-use rustc_ast::ast::{
-    Expr, ExprKind, ImplKind, Item, ItemKind, LitKind, MacCall, StrLit, StrStyle,
-};
-=======
 use rustc_ast::ast::{Expr, ExprKind, Item, ItemKind, LitKind, MacCall, StrLit, StrStyle};
->>>>>>> 11edf929
 use rustc_ast::token;
 use rustc_ast::tokenstream::TokenStream;
 use rustc_errors::Applicability;
@@ -237,7 +231,11 @@
 
 impl EarlyLintPass for Write {
     fn check_item(&mut self, _: &EarlyContext<'_>, item: &Item) {
-        if let ItemKind::Impl(box ImplKind { of_trait: Some(trait_ref), .. }) = &item.kind {
+        if let ItemKind::Impl {
+            of_trait: Some(trait_ref),
+            ..
+        } = &item.kind
+        {
             let trait_name = trait_ref
                 .path
                 .segments
@@ -379,15 +377,10 @@
     /// (Some("string to write: {}"), Some(buf))
     /// ```
     #[allow(clippy::too_many_lines)]
-    fn check_tts<'a>(
-        &self,
-        cx: &EarlyContext<'a>,
-        tts: TokenStream,
-        is_write: bool,
-    ) -> (Option<StrLit>, Option<Expr>) {
+    fn check_tts<'a>(&self, cx: &EarlyContext<'a>, tts: TokenStream, is_write: bool) -> (Option<StrLit>, Option<Expr>) {
         use rustc_parse_format::{
-            AlignUnknown, ArgumentImplicitlyIs, ArgumentIs, ArgumentNamed, CountImplied,
-            FormatSpec, ParseMode, Parser, Piece,
+            AlignUnknown, ArgumentImplicitlyIs, ArgumentIs, ArgumentNamed, CountImplied, FormatSpec, ParseMode, Parser,
+            Piece,
         };
 
         let mut parser = parser::Parser::new(&cx.sess.parse_sess, tts, false, None);
@@ -417,12 +410,7 @@
             if let Piece::NextArgument(arg) = piece {
                 if !self.in_debug_impl && arg.format.ty == "?" {
                     // FIXME: modify rustc's fmt string parser to give us the current span
-                    span_lint(
-                        cx,
-                        USE_DEBUG,
-                        parser.prev_token.span,
-                        "use of `Debug`-based formatting",
-                    );
+                    span_lint(cx, USE_DEBUG, parser.prev_token.span, "use of `Debug`-based formatting");
                 }
                 args.push(arg);
             }
@@ -450,13 +438,7 @@
                 return (Some(fmtstr), None);
             };
             match &token_expr.kind {
-<<<<<<< HEAD
-                ExprKind::Lit(lit)
-                    if !matches!(lit.kind, LitKind::Int(..) | LitKind::Float(..)) =>
-                {
-=======
                 ExprKind::Lit(lit) if !matches!(lit.kind, LitKind::Int(..) | LitKind::Float(..)) => {
->>>>>>> 11edf929
                     let mut all_simple = true;
                     let mut seen = false;
                     for arg in &args {
@@ -466,15 +448,15 @@
                                     all_simple &= arg.format == SIMPLE;
                                     seen = true;
                                 }
-                            }
-                            ArgumentNamed(_) => {}
+                            },
+                            ArgumentNamed(_) => {},
                         }
                     }
                     if all_simple && seen {
                         span_lint(cx, lint, token_expr.span, "literal with an empty format string");
                     }
                     idx += 1;
-                }
+                },
                 ExprKind::Assign(lhs, rhs, _) => {
                     if_chain! {
                         if let ExprKind::Lit(ref lit) = rhs.kind;
@@ -499,7 +481,7 @@
                             }
                         }
                     }
-                }
+                },
                 _ => idx += 1,
             }
         }
@@ -531,17 +513,11 @@
                     cx,
                     PRINT_WITH_NEWLINE,
                     mac.span(),
-                    &format!(
-                        "using `{}!()` with a format string that ends in a single newline",
-                        name
-                    ),
+                    &format!("using `{}!()` with a format string that ends in a single newline", name),
                     |err| {
                         err.multipart_suggestion(
                             &format!("use `{}!` instead", suggested),
-                            vec![
-                                (mac.path.span, suggested),
-                                (newline_span(&fmt_str), String::new()),
-                            ],
+                            vec![(mac.path.span, suggested), (newline_span(&fmt_str), String::new())],
                             Applicability::MachineApplicable,
                         );
                     },
