--- conflicted
+++ resolved
@@ -210,15 +210,6 @@
         sym::BinaryHeap,
     ];
 
-<<<<<<< HEAD
-    if std_types_symbols
-        .iter()
-        .any(|symbol| is_diagnostic_assoc_item(cx, def_id, *symbol))
-    {
-        if let QPath::TypeRelative(_, method) = path {
-            if method.ident.name == sym::new {
-                return true;
-=======
     if let QPath::TypeRelative(_, method) = path {
         if method.ident.name == sym::new {
             if let Some(impl_did) = cx.tcx.impl_of_method(def_id) {
@@ -227,7 +218,6 @@
                         .iter()
                         .any(|&symbol| cx.tcx.is_diagnostic_item(symbol, adt.did));
                 }
->>>>>>> 1f7aef33
             }
         }
     }
@@ -240,11 +230,7 @@
         if !in_external_macro(cx.tcx.sess, expr_span);
         if let ExprKind::Path(ref repl_func_qpath) = repl_func.kind;
         if let Some(repl_def_id) = cx.qpath_res(repl_func_qpath, repl_func.hir_id).opt_def_id();
-<<<<<<< HEAD
-        if is_diagnostic_assoc_item(cx, repl_def_id, sym::Default)
-=======
         if is_diag_trait_item(cx, repl_def_id, sym::Default)
->>>>>>> 1f7aef33
             || is_default_equivalent_ctor(cx, repl_def_id, repl_func_qpath);
 
         then {
