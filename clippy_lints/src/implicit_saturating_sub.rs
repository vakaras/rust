--- conflicted
+++ resolved
@@ -117,12 +117,6 @@
                             }
                         }
                     },
-<<<<<<< HEAD
-                    ExprKind::Call(func, _) => {
-                        if let ExprKind::Path(ref cond_num_path) = func.kind {
-                            if INT_TYPES.iter().any(|int_type| match_qpath(cond_num_path, &[int_type, "min_value"])) {
-                                print_lint_and_sugg(cx, &var_name, expr);
-=======
                     ExprKind::Call(func, []) => {
                         if_chain! {
                             if let ExprKind::Path(QPath::TypeRelative(_, name)) = func.kind;
@@ -133,7 +127,6 @@
                             if int_ids.any(|int_id| int_id == impl_id);
                             then {
                                 print_lint_and_sugg(cx, &var_name, expr)
->>>>>>> 1f7aef33
                             }
                         }
                     },
