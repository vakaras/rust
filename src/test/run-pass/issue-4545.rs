--- conflicted
+++ resolved
@@ -12,10 +12,5 @@
 
 // pretty-expanded FIXME #23616
 
-<<<<<<< HEAD
-extern crate "issue-4545" as somelib;
-pub fn main() { somelib::mk::<isize>(); }
-=======
 extern crate issue_4545 as somelib;
-pub fn main() { somelib::mk::<int>(); }
->>>>>>> e77db16a
+pub fn main() { somelib::mk::<isize>(); }